--- conflicted
+++ resolved
@@ -8,10 +8,6 @@
 pyfai
 scikit-image
 scipy
-<<<<<<< HEAD
-xarray
 pillow
-=======
 xarray != 2022.6.0
->>>>>>> 518d3692
 tqdm
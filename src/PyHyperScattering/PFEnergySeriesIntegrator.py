from pyFAI import azimuthalIntegrator
from PyHyperScattering.PFGeneralIntegrator import PFGeneralIntegrator
import h5py
import warnings
import xarray as xr
import numpy as np
import pandas as pd
import math
import pandas as pd
from tqdm.auto import tqdm
#tqdm.pandas()

# the following block monkey-patches xarray to add tqdm support.  This will not be needed once tqdm v5 releases.
from xarray.core.groupby import DataArrayGroupBy,DatasetGroupBy

def inner_generator(df_function='apply'):
    def inner(df,func,*args,**kwargs):
        t = tqdm(total=len(df))
        def wrapper(*args,**kwargs):
            t.update( n=1 if not t.total or t.n < t.total else 0)
            return func(*args,**kwargs)
        result = getattr(df,df_function)(wrapper, **kwargs)
    
        t.close()
        return result
    return inner

DataArrayGroupBy.progress_apply = inner_generator()
DatasetGroupBy.progress_apply = inner_generator()

DataArrayGroupBy.progress_apply_ufunc = inner_generator(df_function='apply_ufunc')
DatasetGroupBy.progress_apply_ufunc = inner_generator(df_function='apply_ufunc')

#end monkey patch

class PFEnergySeriesIntegrator(PFGeneralIntegrator):

    def integrateSingleImage(self,img):
        # for each image: 
        #    get the energy and locate the matching integrator
        #    use that integrator to reduce
        #    return single reduced frame
        if type(img.energy) != float:
            try:
                en = img.energy.values[0]
                if len(img.energy)>1:
                    warnings.warn(f'Using the first energy value of {img.energy.values}, check that this is correct.',stacklevel=2)
            except IndexError:
                en = float(img.energy)
            except AttributeError:
                en = img.energy[0]
                warnings.warn(f'Using the first energy value of {img.energy}, check that this is correct.',stacklevel=2)
        else:
            en = img.energy
        try:
            self.integrator = self.integrator_stack[en]
        except KeyError:
            self.integrator = self.createIntegrator(en)
        res = super().integrateSingleImage(img)
        try:
            if len(self.dest_q)>0:
                return res.interp(q=self.dest_q)
            else:
                return res
        except TypeError:
            return res
    def setupIntegrators(self,energies):
        for en in energies:
            self.createIntegrator(en)
        self.createIntegrator(np.median(energies))
    def setupDestQ(self,energies):
        self.dest_q = self.integrator_stack[np.median(energies)].integrate2d(np.zeros_like(self.mask).astype(int), self.npts, 
                                                   unit='arcsinh(q.µm)' if self.use_log_ish_binning else 'q_A^-1',
                                                   method=self.integration_method).radial
    def integrateImageStack_dask(self,img_stack,chunksize=5):
        self.setupIntegrators(img_stack.energy.data)
        self.setupDestQ(img_stack.energy.data)
        indexes = list(img_stack.indexes.keys())
        indexes.remove('pix_x')
        indexes.remove('pix_y')

        # idx_name_to_use = 'energy'#indexes[0]
        # idx_val_to_use = img_stack.indexes[idx_name_to_use]
        
<<<<<<< HEAD
        
        coord_dict = {}
        shape = tuple([])
        order_list = []
        for idx in indexes:
            order_list.append(idx)
            coord_dict[idx] = img_stack.indexes[idx]
            shape = shape + tuple([len(img_stack.indexes[idx])])
        shape = (360,self.npts) + shape 
        
        
        fake_image_to_process = img_stack.isel(**{'energy':0})
        #fake_image_to_process.attrs['energy'] = img_stack.energy.isel(**{idx_name_to_use:0})
        demo_integration = self.integrateSingleImage(fake_image_to_process)
        coord_dict.update({'chi':demo_integration.chi,'q':self.dest_q})
        
        desired_order_list = ['chi','q']+order_list
        coord_dict_sorted = {k: coord_dict[k] for k in desired_order_list}
        
        template = xr.DataArray(np.empty(shape),coords=coord_dict_sorted)  
        template = template.chunk({'energy':chunksize})
        integ_fly = img_stack.chunk({'energy':chunksize}).map_blocks(self.integrateImageStack,template=template)#integ_traditional.chunk({'energy':5}))
        return integ_fly 

    def integrateImageStack(self,img_stack):
        # get just the energies of the image stack
       # if type(img_stack.energy)== np.ndarray:
        try:
            energies = img_stack.energy.to_dataframe()

            energies = energies['energy'].drop_duplicates()
        except Exception:
            energies = pd.DataFrame(img_stack.energy)
=======
       
        # get just the energies of the image stack
        #energies = img_stack.energy.to_dataframe()
        
        #energies = energies['energy'].drop_duplicates()
        energies = np.unique(img_stack.energy.data)
>>>>>>> 3d9e1820
        #create an integrator for each energy
        self.setupIntegrators(energies)
        # find the output q for the midpoint and set the final q binning
        if not hasattr(self,'dest_q'):
            try:
                self.setupDestQ(energies)
            except TypeError as e:
                if 'diffSolidAngle() missing 2 required positional arguments: ' in str(e):
                    raise TypeError('Geometry is incorrect, cannot integrate.\n \n - Do your mask dimensions match your image dimensions? \n - Do you have pixel sizes set that are not zero?\n - Is SDD, beamcenter/poni, and tilt set correctly?') from e
                else:
                    raise e
        if self.use_log_ish_binning:
            self.dest_q = np.sinh(self.dest_q)/10000
        # single image reduce each entry in the stack
        # + 
        # restack the reduced data
        data = img_stack
        indexes = list(data.indexes.keys())
        indexes.remove('pix_x')
        indexes.remove('pix_y')
        real_indexes = indexes
        for idx in indexes:
            if type(data.indexes[idx]) == pd.core.indexes.multi.MultiIndex:
                for level in data.indexes[idx].names:
                    try:
                        real_indexes.remove(level)
                    except ValueError:
                        pass
        indexes = real_indexes
        if len(indexes) == 1:
            if img_stack.__getattr__(indexes[0]).to_pandas().drop_duplicates().shape[0] != img_stack.__getattr__(indexes[0]).shape[0]:
                warnings.warn(f'Axis {indexes[0]} contains duplicate conditions.  This is not supported and may not work.  Try adding additional coords to separate image conditions',stacklevel=2)
            data_int = data.groupby(indexes[0],squeeze=False).progress_apply(self.integrateSingleImage)
        else:
            #some kinda logic to check for existing multiindexes and stack into them appropriately maybe
            data = data.stack({'pyhyper_internal_multiindex':indexes})
            if data.pyhyper_internal_multiindex.to_pandas().drop_duplicates().shape[0] != data.pyhyper_internal_multiindex.shape[0]:
                warnings.warn('Your index set contains duplicate conditions.  This is not supported and may not work.  Try adding additional coords to separate image conditions',stacklevel=2)
        
            data_int = data.groupby('pyhyper_internal_multiindex',squeeze=False).progress_apply(self.integrateSingleImage).unstack('pyhyper_internal_multiindex')
        return data_int
        #return img_stack.groupby('system',squeeze=False).progress_apply(self.integrateSingleImage)
    


    def createIntegrator(self,en,recreate=False):
        if en not in self.integrator_stack.keys() or recreate:
            self.integrator_stack[en] = azimuthalIntegrator.AzimuthalIntegrator(
            self.dist, self.poni1, self.poni2, self.rot1, self.rot2, self.rot3 ,pixel1=self.pixel1,pixel2=self.pixel2, wavelength = 1.239842e-6/en)
        return self.integrator_stack[en]
    def __init__(self,**kwargs):
        self.integrator_stack = {}
        
        super().__init__(**kwargs)
    def recreateIntegrator(self):
        pass
    
    def __str__(self):
        return f"PyFAI energy-series integrator  SDD = {self.dist} m, poni1 = {self.poni1} m, poni2 = {self.poni2} m, rot1 = {self.rot1} rad, rot2 = {self.rot2} rad"<|MERGE_RESOLUTION|>--- conflicted
+++ resolved
@@ -82,7 +82,6 @@
         # idx_name_to_use = 'energy'#indexes[0]
         # idx_val_to_use = img_stack.indexes[idx_name_to_use]
         
-<<<<<<< HEAD
         
         coord_dict = {}
         shape = tuple([])
@@ -110,20 +109,12 @@
     def integrateImageStack(self,img_stack):
         # get just the energies of the image stack
        # if type(img_stack.energy)== np.ndarray:
-        try:
-            energies = img_stack.energy.to_dataframe()
-
-            energies = energies['energy'].drop_duplicates()
-        except Exception:
-            energies = pd.DataFrame(img_stack.energy)
-=======
        
         # get just the energies of the image stack
         #energies = img_stack.energy.to_dataframe()
         
         #energies = energies['energy'].drop_duplicates()
         energies = np.unique(img_stack.energy.data)
->>>>>>> 3d9e1820
         #create an integrator for each energy
         self.setupIntegrators(energies)
         # find the output q for the midpoint and set the final q binning

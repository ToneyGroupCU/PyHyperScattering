--- conflicted
+++ resolved
@@ -528,34 +528,6 @@
             )
 
         md = self.loadMd(run)
-<<<<<<< HEAD
-        monitors = self.loadMonitors(
-            run, useShutterThinning=useMonitorShutterThinning)
-        if "NEXAFS" in md["start"]["plan_name"]:
-            raise NotImplementedError(
-                f"Scan {md['start']['scan_id']} is a {md['start']['plan_name']} NEXAFS scan.  NEXAFS loading is not yet supported."
-            )
-        elif (
-            "full" in md["start"]["plan_name"]
-            or "short" in md["start"]["plan_name"]
-            or "custom_rsoxs_scan" in md["start"]["plan_name"]
-        ) and dims is None:
-            dims = ["energy"]
-        elif "spiralsearch" in md["start"]["plan_name"] and dims is None:
-            dims = ["sam_x", "sam_y"]
-        elif "count" in md["start"]["plan_name"] and dims is None:
-            dims = ["epoch"]
-        elif dims is None:
-            raise NotImplementedError(
-                f"Cannot infer dimensions for a {md['start']['plan_name']} plan.  If this should be broadly supported, please raise an issue with the expected dimensions on the project GitHub."
-            )
-        # data = run['primary']['data'][md['detector']+'_image']
-        # if self.dark_subtract:
-        #    dark = run['dark']['data'][md['detector']+'_image'].mean('time') #@TODO: change to correct dark indexing
-        #    image = data - dark - self.dark_pedestal
-        # else:
-        #    image = data - self.dark_pedestal
-=======
         
         monitors = self.loadMonitors(run)
         
@@ -647,7 +619,6 @@
                 raise NotImplementedError('You have not entered any dimensions; please enter at least one, or use None rather than an empty list')
         '''
 
->>>>>>> 6e26f4c6
 
         data = run["primary"]["data"][md["detector"] + "_image"]
         if (
@@ -730,20 +701,11 @@
             if "system_" in monitors.indexes.keys():
                 monitors = monitors.drop("system_")
 
-<<<<<<< HEAD
-        except Exception:
-            pass
-            # warnings.warn(
-            #     "Error assigning monitor readings to system.  Problem with monitors.  Please check.",
-            #     stacklevel=2,
-            # )
-=======
         except Exception as e:
             warnings.warn(
                 "Monitor streams loaded successfully, but could not be correlated to images.  Check monitor stream for issues, probable metadata change.",
                 stacklevel=2,
             )
->>>>>>> 6e26f4c6
         retxr.attrs.update(md)
 
         retxr.attrs["exposure"] = (

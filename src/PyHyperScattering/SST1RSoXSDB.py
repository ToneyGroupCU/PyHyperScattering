--- conflicted
+++ resolved
@@ -12,10 +12,7 @@
 import scipy.ndimage
 import asyncio
 import time
-<<<<<<< HEAD
-=======
 import copy
->>>>>>> bdb98a3a
 
 try:
     os.environ["TILED_SITE_PROFILES"] = "/nsls2/software/etc/tiled/profiles"
@@ -44,8 +41,6 @@
     md_loading_is_quick = True
     pix_size_1 = 0.06
     pix_size_2 = 0.06
-<<<<<<< HEAD
-=======
 
     md_lookup = {
         "sam_x": "RSoXS Sample Outboard-Inboard",
@@ -59,7 +54,6 @@
     md_secondary_lookup = {
         "energy": "en_monoen_setpoint",
     }
->>>>>>> bdb98a3a
 
     def __init__(
         self,
@@ -84,10 +78,6 @@
             use_precise_positions (bool): if False, rounds sam_x and sam_y to 1 digit.  If True, keeps default rounding (4 digits).  Needed for spiral scans to work with readback positions.
             use_chunked_loading (bool): if True, returns Dask backed arrays for further Dask processing.  if false, behaves in conventional Numpy-backed way
         """
-<<<<<<< HEAD
-=======
-
->>>>>>> bdb98a3a
         if corr_mode == None:
             warnings.warn(
                 "Correction mode was not set, not performing *any* intensity corrections.  Are you"
@@ -287,14 +277,9 @@
         # Iterate through search terms sequentially, reducing the size of the catalog based on successful matches
 
         reducedCatalog = bsCatalog
-<<<<<<< HEAD
-        for _, searchSeries in tqdm(df_SearchDet.iterrows(), total=df_SearchDet.shape[0], desc="Running catalog search..."):
-
-=======
         for _, searchSeries in tqdm(
             df_SearchDet.iterrows(), total=df_SearchDet.shape[0], desc="Running catalog search..."
         ):
->>>>>>> bdb98a3a
             # Skip arguments with value None, and quits if the catalog was reduced to 0 elements
             if (searchSeries[1] is not None) and (len(reducedCatalog) > 0):
                 # For numeric entries, do Key equality
@@ -333,11 +318,7 @@
 
         # Part 2: Build and return output dataframe
 
-<<<<<<< HEAD
-        if (outputType == "scans"):
-=======
         if outputType == "scans":
->>>>>>> bdb98a3a
             # Branch 2.1, if only scan IDs needed, build and return a 1-column dataframe
             scan_ids = []
             for scanEntry in tqdm(reducedCatalog.values(), desc="Building scan list"):
@@ -362,13 +343,7 @@
                 ["bar_spot", "bar_spot", r"catalog.start", "ext_msmt"],
                 ["plan", "plan_name", r"catalog.start", "default"],
                 ["detector", "RSoXS_Main_DET", r"catalog.start", "default"],
-<<<<<<< HEAD
-                ["polarization", "pol", r'catalog.start["plan_args"]', "deprecated"],  # for < 2023C2
-                ["sample_pol", "en_sample_polarization", r'catalog["baseline"]["data"]', "nexafs"],  # useful for nexafs, but slow
-                ["lab_pol", "en_polarization_setpoint", r'catalog["primary"]["data"]', "default"],
-=======
                 ["polarization", "pol", r'catalog.start["plan_args"]', "default"],
->>>>>>> bdb98a3a
                 ["sample_rotation", "angle", r"catalog.start", "ext_msmt"],
                 ["exit_status", "exit_status", r"catalog.stop", "default"],
                 ["num_Images", "primary", r'catalog.stop["num_events"]', "default"],
@@ -395,16 +370,12 @@
                     activeOutputLabels.append(userOutEntry[0])
                 else:  # bad user input
                     raise ValueError(
-<<<<<<< HEAD
-                        f"Error parsing user-provided output request {userOutEntry}, check the format.", stacklevel=2)
-=======
                         (
                             f"Error parsing user-provided output request {userOutEntry}, check the"
                             " format."
                         ),
                         stacklevel=2,
                     )
->>>>>>> bdb98a3a
 
             # Add any user-provided search terms
             for userSearchEntry in userSearchList:
@@ -439,16 +410,10 @@
                     metaDataSource = outputEntry[2]
 
                     try:  # Add the metadata value depending on where it is located
-<<<<<<< HEAD
-                        if metaDataLabel == 'time':
-                            singleScanOutput.append(
-                                datetime.datetime.fromtimestamp(currentCatalogStart['time']))
-=======
                         if metaDataLabel == "time":
                             singleScanOutput.append(
                                 datetime.datetime.fromtimestamp(currentCatalogStart["time"])
                             )
->>>>>>> bdb98a3a
                             # see Zen of Python # 9,8 for justification
                         elif metaDataSource == r"catalog.start":
                             singleScanOutput.append(
@@ -477,33 +442,23 @@
                         else:
                             if debugWarnings:
                                 warnings.warn(
-<<<<<<< HEAD
-                                    f'Failed to locate metadata for {outputVariableName} in scan {currentScanID}.',
-                                    stacklevel=2)
-=======
                                     (
                                         f"Failed to locate metadata for {outputVariableName} in"
                                         f" scan {currentScanID}."
                                     ),
                                     stacklevel=2,
                                 )
->>>>>>> bdb98a3a
                             missesDuringLoad = True
 
                     except (KeyError, TypeError):
                         if debugWarnings:
                             warnings.warn(
-<<<<<<< HEAD
-                                f'Failed to locate metadata for {outputVariableName} in scan {currentScanID}.',
-                                stacklevel=2)
-=======
                                 (
                                     f"Failed to locate metadata for {outputVariableName} in scan"
                                     f" {currentScanID}."
                                 ),
                                 stacklevel=2,
                             )
->>>>>>> bdb98a3a
                         missesDuringLoad = True
                         singleScanOutput.append("N/A")
 
@@ -513,17 +468,12 @@
             # Convert to dataframe for export
             if missesDuringLoad:
                 warnings.warn(
-<<<<<<< HEAD
-                    f'One or more missing field(s) during this load were replaced with "N/A".  Re-run with debugWarnings=True to see details.',
-                    stacklevel=2)
-=======
                     (
                         f'One or more missing field(s) during this load were replaced with "N/A". '
                         f" Re-run with debugWarnings=True to see details."
                     ),
                     stacklevel=2,
                 )
->>>>>>> bdb98a3a
             return pd.DataFrame(outputList, columns=activeOutputLabels)
 
     def background(f):
@@ -934,22 +884,9 @@
                 try:
                     primary_time = entry.primary.data["time"].values
                 except AttributeError:
-<<<<<<< HEAD
-                    if (
-                        type(entry.primary.data["time"])
-                        == tiled.client.array.DaskArrayClient
-                    ):
-                        primary_time = entry.primary.data["time"].read(
-                        ).compute()
-                    elif (
-                        type(entry.primary.data["time"])
-                        == tiled.client.array.ArrayClient
-                    ):
-=======
                     if type(entry.primary.data["time"]) == tiled.client.array.DaskArrayClient:
                         primary_time = entry.primary.data["time"].read().compute()
                     elif type(entry.primary.data["time"]) == tiled.client.array.ArrayClient:
->>>>>>> bdb98a3a
                         primary_time = entry.primary.data["time"].read()
 
                 # If we want to exclude values for when the shutter was opening or closing
@@ -1088,30 +1025,27 @@
             primary = run["primary"]["data"]
         except (KeyError, HTTPStatusError):
             raise Exception(
-<<<<<<< HEAD
-                "No primary stream --> probably you caught run before image was written.  Try again."
-            )
-        md_lookup = {
-            "sam_x": "RSoXS Sample Outboard-Inboard",
-            "sam_y": "RSoXS Sample Up-Down",
-            "sam_z": "RSoXS Sample Downstream-Upstream",
-            "sam_th": "RSoXS Sample Rotation",
-            "polarization": "en_polarization_setpoint",
-            "energy": "en_energy_setpoint",
-            # md['detector']+'_cam_acquire_time'
-            "exposure": "RSoXS Shutter Opening Time (ms)",
-        }
-        md_secondary_lookup = {
-            "energy": "en_monoen_setpoint",
-        }
-=======
+        #         "No primary stream --> probably you caught run before image was written.  Try again."
+        #     )
+        # md_lookup = {
+        #     "sam_x": "RSoXS Sample Outboard-Inboard",
+        #     "sam_y": "RSoXS Sample Up-Down",
+        #     "sam_z": "RSoXS Sample Downstream-Upstream",
+        #     "sam_th": "RSoXS Sample Rotation",
+        #     "polarization": "en_polarization_setpoint",
+        #     "energy": "en_energy_setpoint",
+        #     # md['detector']+'_cam_acquire_time'
+        #     "exposure": "RSoXS Shutter Opening Time (ms)",
+        # }
+        # md_secondary_lookup = {
+        #     "energy": "en_monoen_setpoint",
+        # }
                 "No primary stream --> probably you caught run before image was written.  Try"
                 " again."
             )
 
         md_lookup = copy.deepcopy(self.md_lookup)
         md_secondary_lookup = copy.deepcopy(self.md_secondary_lookup)
->>>>>>> bdb98a3a
 
         for key in primary.keys():
             if key not in md_lookup.values():

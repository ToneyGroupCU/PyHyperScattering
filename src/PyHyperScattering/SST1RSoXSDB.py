--- conflicted
+++ resolved
@@ -22,15 +22,10 @@
     import tiled
     import dask
     try: 
-<<<<<<< HEAD
         from bluesky_tiled_plugins.queries import RawMongo, Key, FullText, Contains, Regex # 2025-present databroker queries
     except ImportError: 
         from databroker.queries import RawMongo, Key, FullText, Contains, Regex
-=======
-        from bluesky_tiled_plugins.queries import RawMongo, Key, FullText, Contains, Regex # Bluesky changed the location of these queries in 2025, this is new location
-    except ImportError: 
-        from databroker.queries import RawMongo, Key, FullText, Contains, Regex # old location, in case dependencies aren't updated
->>>>>>> 7000f63b
+
 except Exception:
     print("Imports of some libraries needed for SST-1 RSoXS failed.  If you are trying to use SST-1 RSoXS, install pyhyperscattering[bluesky].")
 

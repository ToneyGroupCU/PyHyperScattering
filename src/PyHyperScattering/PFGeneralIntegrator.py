from pyFAI import azimuthalIntegrator
from pyFAI.units import eq_q, formula_q, register_radial_unit
import h5py
import warnings
import xarray as xr
import numpy as np
import math
import matplotlib.pyplot as plt
from tqdm.auto import tqdm
from PIL import Image
from skimage import draw
import json
import pandas as pd

# tqdm.pandas()
# the following block monkey-patches xarray to add tqdm support.  This will not be needed once tqdm v5 releases.
from xarray.core.groupby import DataArrayGroupBy, DatasetGroupBy


def inner_generator(df_function='apply'):
    def inner(df, func, *args, **kwargs):
        t = tqdm(total=len(df))

        def wrapper(*args, **kwargs):
            t.update(n=1 if not t.total or t.n < t.total else 0)
            return func(*args, **kwargs)

        result = getattr(df, df_function)(wrapper, **kwargs)

        t.close()
        return result

    return inner


DataArrayGroupBy.progress_apply = inner_generator(df_function='apply')
DatasetGroupBy.progress_apply = inner_generator(df_function='apply')

DataArrayGroupBy.progress_map = inner_generator(df_function='map')
DatasetGroupBy.progress_map = inner_generator(df_function='map')

DataArrayGroupBy.progress_map_blocks = inner_generator(df_function='map_blocks')
DatasetGroupBy.progress_map_blocks = inner_generator(df_function='map_blocks')

# end monkey patch


class PFGeneralIntegrator:

    def integrateSingleImage(self, img):
        if type(img) == xr.Dataset:
            for key in img.keys():
                target_key = key
            img = img[key]
        if img.ndim > 2:

            img_to_integ = np.squeeze(img.values)
        else:
            img_to_integ = img.values

        if self.mask is None:
            warnings.warn(
                'No mask defined.  Creating an empty mask with dimensions {img.shape}.',
                stacklevel=2,
            )
            self.mask = np.zeros_like(img).squeeze()
        assert np.shape(self.mask) == np.shape(
            img_to_integ
        ), f'Error!  Mask has shape {np.shape(self.mask)} but you are attempting to integrate data with shape {np.shape(img_to_integ)}.  Try changing mask orientation or updating mask.'
        stacked_axis = list(img.dims)
        stacked_axis.remove('pix_x')
        stacked_axis.remove('pix_y')
        if len(stacked_axis) > 0:
            assert (
                len(stacked_axis) == 1
            ), f"More than one dimension left after removing pix_x and pix_y, I see {stacked_axis}, not sure how to handle"
            stacked_axis = stacked_axis[0]
            # print(f'looking for {stacked_axis} in {img[0].indexes} (indexes), it has dims {img[0].dims} and looks like {img[0]}')
            if img.__getattr__(stacked_axis).shape[0] > 1:
                system_to_integ = img[0].indexes[stacked_axis]
                warnings.warn(
                    f'There are two images for {img.__getattr__(stacked_axis)}, I am ONLY INTEGRATING THE FIRST.  This may cause the labels to be dropped and the result to need manual re-tagging in the index.',
                    stacklevel=2,
                )
            else:
                system_to_integ = img.indexes[stacked_axis]

        else:
            stacked_axis = 'image_num'
            system_to_integ = [0]
        if self.do_1d_integration:
            integ_func = self.integrator.integrate1d
        else:
            integ_func = self.integrator.integrate2d

        try:
            frame = integ_func(
                img_to_integ,
                self.npts,
                filename=None,
                correctSolidAngle=self.correctSolidAngle,
                error_model="azimuthal",
                dummy=-8675309 if self.maskToNan else 0,
                mask=self.mask,
                unit='arcsinh(q.µm)' if self.use_log_ish_binning else 'q_A^-1',
                method=self.integration_method,
            )
        except TypeError as e:
            if 'diffSolidAngle() missing 2 required positional arguments: ' in str(e):
                raise TypeError(
                    'Geometry is incorrect, cannot integrate.\n \n - Do your mask dimensions match your image dimensions? \n - Do you have pixel sizes set that are not zero?\n - Is SDD, beamcenter/poni, and tilt set correctly?'
                ) from e
            else:
                raise e

        if self.maskToNan:
            # preexisting_nans = np.isnan(TwoD.intensity).sum()
            frame.intensity[frame.intensity == -8675309] = np.nan
            # print(f'Patched dummy flag to NaN, number of NaNs = {np.isnan(TwoD.intensity).sum()}, preexisting {preexisting_nans}')
        if self.use_log_ish_binning:
            radial_to_save = np.sinh(frame.radial) / 10000  # was 1000 for inverse nm
        else:
            radial_to_save = frame.radial
        if self.do_1d_integration:
            try:
                res = xr.DataArray(
                    [frame.intensity],
                    dims=[stacked_axis, 'q'],
                    coords={
                        'q': ('q', radial_to_save),
                        stacked_axis: (stacked_axis, system_to_integ),
                    },
                    attrs=img.attrs,
                )
                if self.return_sigma:
                    sigma = xr.DataArray(
                        [frame.sigma],
                        dims=[stacked_axis, 'q'],
                        coords={
                            'q': ('q', radial_to_save),
                            stacked_axis: (stacked_axis, system_to_integ),
                        },
                        attrs=img.attrs,
                    )
            except AttributeError:
                res = xr.DataArray(
                    frame.intensity, dims=['q'], coords={'q': radial_to_save}, attrs=img.attrs
                )
                if self.return_sigma:
                    sigma = xr.DataArray(
                        frame.sigma, dims=['q'], coords={'q': radial_to_save}, attrs=img.attrs
                    )
        else:
            try:
                res = xr.DataArray(
                    [frame.intensity],
                    dims=[stacked_axis, 'chi', 'q'],
                    coords={
                        'q': ('q', radial_to_save),
                        'chi': ('chi', frame.azimuthal),
                        stacked_axis: (stacked_axis, system_to_integ),
                    },
                    attrs=img.attrs,
                )  # .transpose(['chi','q',stacked_axis])
                if self.return_sigma:
                    sigma = xr.DataArray(
                        [frame.sigma],
                        dims=[stacked_axis, 'chi', 'q'],
                        coords={
                            'q': ('q', radial_to_save),
                            'chi': ('chi', frame.azimuthal),
                            stacked_axis: (stacked_axis, system_to_integ),
                        },
                        attrs=img.attrs,
                    )  # .transpose(['chi','q',stacked_axis])
            except AttributeError:
                res = xr.DataArray(
                    frame.intensity,
                    dims=['chi', 'q'],
                    coords={'q': radial_to_save, 'chi': frame.azimuthal},
                    attrs=img.attrs,
                )
                if self.return_sigma:
                    sigma = xr.DataArray(
                        frame.sigma,
                        dims=['chi', 'q'],
                        coords={'q': radial_to_save, 'chi': frame.azimuthal},
                        attrs=img.attrs,
                    )
        if self.return_sigma:
            res = res.to_dataset(name='I')
            res['dI'] = sigma
        return res

    '''
    legacy index ident code:
     indexes = list(data.indexes.keys())
        indexes.remove('pix_x')
        indexes.remove('pix_y')
        real_indexes = indexes
        for idx in indexes:
            if type(data.indexes[idx]) == pd.core.indexes.multi.MultiIndex:
                for level in data.indexes[idx].names:
                    try:
                        real_indexes.remove(level)
                    except ValueError:
                        pass
        indexes = real_indexes
    '''

    def integrateImageStack_legacy(self, data):
        indexes = list(data.dims)
        indexes.remove('pix_x')
        indexes.remove('pix_y')

        if len(indexes) == 1:
<<<<<<< HEAD
            data_int = data.groupby(indexes[0],squeeze=False).progress_map(self.integrateSingleImage)
        elif len(indexes) == 0:
            data_int = self.integrateSingleImage(data).isel(image_num=0)
=======
            data_int = data.groupby(indexes[0], squeeze=False).progress_map(
                self.integrateSingleImage
            )
>>>>>>> f11bcf51
        else:
            # some kinda logic to check for existing multiindexes and stack into them appropriately maybe
            data = data.stack({'pyhyper_internal_multiindex': indexes})
            data_int = data.groupby('pyhyper_internal_multiindex', squeeze=False)
            data_int = data_int.progress_map(self.integrateSingleImage)
            data_int = data_int.unstack('pyhyper_internal_multiindex')
            # this is a hack to fix the dimension order in case we are being called as an inner function of a Dask reduction
            if getattr(self, 'expected_dim_order', None) is not None:
                orig_order = data_int.dims
                data_int = data_int.transpose(*self.expected_dim_order)

        return data_int
        # int_stack = img_stack.groupby('system').map_progress(self.integrateSingleImage)
        # PRSUtils.fix_unstacked_dims(int_stack,img_stack,'system',img_stack.attrs['dims_unpacked'])
        # return int_stack

    def integrateImageStack_dask(self, data, chunksize=5):
        # int_stack = img_stack.groupby('system').map(self.integrateSingleImage)
        # return int_stack
        indexes = list(data.dims)
        try:
            indexes.remove('pix_x')
            indexes.remove('pix_y')
        except ValueError:
            pass
        try:
            indexes.remove('qx')
            indexes.remove('qy')
        except ValueError:
            pass

        if len(indexes) == 1:
            if (
                data.__getattr__(indexes[0]).to_pandas().drop_duplicates().shape[0]
                != data.__getattr__(indexes[0]).shape[0]
            ):
                warnings.warn(
                    f'Axis {indexes[0]} contains duplicate conditions.  This is not supported and may not work.  Try adding additional coords to separate image conditions',
                    stacklevel=2,
                )

            dim_to_chunk = indexes[0]
        else:
            # some kinda logic to check for existing multiindexes and stack into them appropriately maybe
            if 'energy' in indexes:
                dim_to_chunk = 'energy'
            else:
                dim_to_chunk = indexes[0]
            # this probably should check which is the longest?  Shortest?  and chunk that.
        print(f'chunking on {dim_to_chunk}')

        '''
            data = data.stack({'pyhyper_internal_multiindex':indexes})
            if data.pyhyper_internal_multiindex.to_pandas().drop_duplicates().shape[0] != data.pyhyper_internal_multiindex.shape[0]:
                warnings.warn('Your index set contains duplicate conditions.  This is not supported and may not work.  Try adding additional coords to separate image conditions',stacklevel=2)
                
            fake_image_to_process = data.isel(**{'pyhyper_internal_multiindex':0},drop=False)
            indexes=['pyhyper_internal_multiindex']
            dim_to_chunk = 'pyhyper_internal_multiindex'
        '''

        fake_image_to_process = data.isel(**{dim_to_chunk: 0}, drop=False)
        data = data.chunk({dim_to_chunk: chunksize})
        coord_dict = {}
        shape = tuple([])
        demo_integration = self.integrateSingleImage(fake_image_to_process)
        coord_dict.update({'chi': demo_integration.chi, 'q': demo_integration.q})
        npts_q = len(demo_integration.q)

        order_list = []
        for idx in indexes:
            order_list.append(idx)
            coord_dict[idx] = data.indexes[idx]
            shape = shape + tuple([len(data.indexes[idx])])
        shape = shape + (360, npts_q)

        desired_order_list = order_list + ['chi', 'q']
        coord_dict_sorted = {k: coord_dict[k] for k in desired_order_list}

        template = xr.DataArray(np.empty(shape), coords=coord_dict_sorted)

        print(demo_integration.dims)
        if 'image_num' in demo_integration.dims:
            template = template.transpose(
                *[item if item != 'image_num' else dim_to_chunk for item in demo_integration.dims]
            )
        elif dim_to_chunk not in demo_integration.dims:
            template = template.transpose(dim_to_chunk, *demo_integration.dims)
        template = template.chunk({indexes[0]: chunksize})
        '''
        try:
            print(template)
            print(template.indexes)
            print(template.pyhyper_internal_multiindex)
            print(data)
            print(data.indexes)
            print(data.pyhyper_internal_multiindex)
            print(data.pyhyper_internal_multiindex==template.pyhyper_internal_multiindex)
        except AttributeError:
            pass
            
        '''
        self.expected_dim_order = template.dims
        print(f'set expected dim order to {self.expected_dim_order}')
        integ_fly = data.map_blocks(self.integrateImageStack_legacy, template=template)
        if dim_to_chunk == 'pyhyper_internal_multiindex':
            integ_fly = integ_fly.unstack('pyhyper_internal_multiindex')
        return integ_fly

    def __init__(
        self,
        maskmethod='none',
        maskpath='',
        maskrotate=True,
        geomethod="none",
        NIdistance=0,
        NIbcx=0,
        NIbcy=0,
        NItiltx=0,
        NItilty=0,
        NIpixsizex=0,
        NIpixsizey=0,
        template_xr=None,
        energy=2000,
        integration_method='csr_ocl',
        correctSolidAngle=True,
        maskToNan=True,
        npts=500,
        use_log_ish_binning=False,
        do_1d_integration=False,
        return_sigma=False,
        use_chunked_processing=False,
        **kwargs,
    ):
        # energy units eV
        if maskmethod == 'nika':
            self.loadNikaMask(filetoload=maskpath, rotate_image=maskrotate, **kwargs)
        elif maskmethod == 'polygon':
            self.loadPolyMask(**kwargs)
        elif maskmethod == 'image':
            self.loadImageMask(maskpath=maskpath, maskrotate=maskrotate, **kwargs)
        elif maskmethod == 'pyhyper':
            self.loadPyHyperSavedMask(**kwargs)
        elif maskmethod == 'none':
            self.mask = None
        else:
            raise ValueError(f'Invalid or unsupported maskmethod {maskmethod}.')
        self.dist = 0.1
        self.poni1 = 0
        self.poni2 = 0
        self.rot1 = 0
        self.rot2 = 0
        self.rot3 = 0
        self.pixel1 = 0 / 1e3
        self.pixel2 = 0 / 1e3
        self.correctSolidAngle = correctSolidAngle
        self.integration_method = integration_method
        self._energy = energy
        self.npts = npts
        self.use_log_ish_binning = use_log_ish_binning
        self.do_1d_integration = do_1d_integration
        if self.use_log_ish_binning:
            register_radial_unit(
                "arcsinh(q.µm)",
                scale=1.0,
                label=r"arcsinh($q$.µm)",
                formula="arcsinh(4.0e-6*π/λ*sin(arctan2(sqrt(x**2 + y**2), z)/2.0))",
            )

        self.maskToNan = maskToNan
        self.return_sigma = return_sigma
        self.use_chunked_processing = use_chunked_processing
        # self._energy = 0
        if geomethod == "nika":
            self.ni_pixel_x = NIpixsizex
            self.ni_pixel_y = NIpixsizey
            self.ni_distance = NIdistance
            self.ni_beamcenter_x = NIbcx
            self.ni_beamcenter_y = NIbcy
            self.ni_tilt_x = NItiltx
            self.ni_tilt_y = NItilty
        elif geomethod == 'template_xr':
            self.calibrationFromTemplateXRParams(template_xr)
        elif geomethod == "none":
            warnings.warn(
                'Initializing geometry with default values.  This is probably NOT what you want.',
                stacklevel=2,
            )

        self.recreateIntegrator()

    def __str__(self):
        return f"PyFAI general integrator wrapper SDD = {self.dist} m, poni1 = {self.poni1} m, poni2 = {self.poni2} m, rot1 = {self.rot1} rad, rot2 = {self.rot2} rad"

    def integrateImageStack(self, img_stack, method=None, chunksize=None):
        ''' '''

        if (self.use_chunked_processing and method is None) or method == 'dask':
            func_args = {}
            if chunksize is not None:
                func_args['chunksize'] = chunksize
            return self.integrateImageStack_dask(img_stack, **func_args)
        elif (method is None) or method == 'legacy':
            return self.integrateImageStack_legacy(img_stack)
        else:
            raise NotImplementedError(f'unsupported integration method {method}')

    def loadPolyMask(self, maskpoints=[], **kwargs):
        '''
        loads a polygon mask from a list of polygon points

        Args:
        (list) maskpoints: a list of lists of points, e.g.
                [
                    [ #begin polygon 1
                        [0,0],[0,10],[10,10],[10,0]
                    ],
                    [ #later polygons]
                ]
        (tuple) maskshape: (x,y) dimensions of mask to create
                if not passed, will assume that the maximum point is included in the mask
        '''
        points = maskpoints
        xs = []
        ys = []
        for polygon in points:
            x, y = zip(*polygon)
            xs += x
            ys += y
            if 'maskshape' in kwargs:
                shape = kwargs['maskshape']
            else:
                shape = (math.ceil(max(xs)), math.ceil(max(ys)))
            image = np.zeros(shape)
            for polygon in points:
                image += draw.polygon2mask(shape, polygon)
            image[image > 1] = 1
        boolmask = np.invert(image.astype(bool))
        print(f"Created mask with dimensions {str(np.shape(boolmask))}")
        self.mask = boolmask

    def loadImageMask(self, **kwargs):
        '''
        loads a mask from a generic image

        Args:
            (pathlib.Path or String) maskpath: path to load
            (bool) maskrotate: rotate mask using np.flipud(np.rot90(mask))
        '''

        im = Image.open(kwargs['maskpath'])
        image = np.array(im)
        if 'maskrotate' in kwargs:
            if kwargs['maskrotate']:
                image = np.flipud(np.rot90(image))
        boolmask = np.invert(image.astype(bool))
        print(f"Imported mask with dimensions {str(np.shape(boolmask))}")
        self.mask = boolmask

    def loadNikaMask(self, filetoload, rotate_image=True, **kwargs):
        '''
        Loads a Nika-generated HDF5 or tiff mask and converts it to an array that matches the local conventions.

        Args:
            filetoload (pathlib.Path or string): path to hdf5/tiff format mask from Nika.
            rotate_image (bool, default True): rotate image as should work
        '''
        mask = None

        if 'h5' in str(filetoload) or 'hdf' in str(filetoload):
            type = 'h5'
            maskhdf = h5py.File(filetoload, 'r')
            mask = maskhdf['M_ROIMask']

        elif 'tif' in str(filetoload):
            type = 'tif'
            mask = plt.imread(filetoload)
        else:
            warnings.warn('Unsupported mask type...', stacklevel=2)
        if 'rotate_image' in kwargs:
            if kwargs['rotate_image']:
                mask = np.flipud(np.rot90(mask))
        boolmask = np.invert(mask.astype(bool)[:])
        print(f"Imported or created mask with dimensions {str(np.shape(boolmask))}")
        self.mask = boolmask

    def loadPyHyperMask(self, **kwargs):
        '''
        Loads a mask json file saved by PyHyper's drawMask routines.

        Args:
            (pathlib.Path or string) maskpath: path to load json file from


        '''
        with open(kwargs['maskpath'], 'r') as f:
            strlist = json.load(f)
        # print(strlist)
        dflist = []
        for item in strlist:
            dflist.append(pd.read_json(item))
        # print(dflist)
        pyhyperlist = []
        for shape in dflist:
            pyhyper_shape = []
            for index, xval in enumerate(shape.x):
                yval = shape.y[index]
                pyhyper_shape.append([xval, yval])
            pyhyperlist.append(pyhyper_shape)
        self.loadPolyMask(maskpoints=pyhyperlist, **kwargs)

    def calibrationFromTemplateXRParams(self, raw_xr):
        '''
        Sets calibration from a pyFAI values in a template xarray

        Args:
            raw_xr (raw format xarray): a raw_xr bearing the metadata in members

        '''
        self.dist = raw_xr.dist
        self.poni1 = raw_xr.poni1
        self.poni2 = raw_xr.poni2

        self.rot1 = raw_xr.rot1
        self.rot2 = raw_xr.rot2
        self.rot3 = raw_xr.rot3

        self.pixel1 = raw_xr.pixel1
        self.pixel2 = raw_xr.pixel2
<<<<<<< HEAD
        
        try:
            self.energy = float(raw_xr.energy)
        except TypeError:
            pass
        
        
=======

>>>>>>> f11bcf51
        if self.mask is None:
            self.mask = np.zeros((len(raw_xr.pix_y), len(raw_xr.pix_x)))
            warnings.warn(
                f'Since mask was none, creating an empty mask with shape {self.mask.shape}',
                stacklevel=2,
            )

        if hasattr(raw_xr.energy, '__iter__'):  # this is an iterable, not a single number
            self.energy = raw_xr.energy[0]
        else:
            self.energy = raw_xr.energy

        self.recreateIntegrator()

    @property
    def wavelength(self):
        return 1.239842e-6 / self._energy  # = wl ; energy = 1.239842e-6 / wl

    @wavelength.setter
    def wavelength(self, value):
        self._energy = 1.239842e-6 / value
        self.recreateIntegrator()

    @property
    def energy(self):
        return self._energy

    @energy.setter
    def energy(self, value):
        self._energy = value
        self.recreateIntegrator()

    @property
    def ni_beamcenter_x(self):
        try:
            return self.poni2 / self.ni_pixel_x * 1000
        except ZeroDivisionError:
            warnings.warn(
                'x pixel size is 0, cannot set beam center, fix pixel size first', stacklevel=2
            )
            return 0

    @ni_beamcenter_x.setter
    def ni_beamcenter_x(self, value):
        self.poni2 = self.ni_pixel_x * value / 1000
        self.recreateIntegrator()

    @property
    def ni_beamcenter_y(self):
        try:
            return self.poni1 / self.ni_pixel_y * 1000
        except ZeroDivisionError:
            warnings.warn(
                'y pixel size is 0, cannot set beam center, fix pixel size first', stacklevel=2
            )
            return 0

    @ni_beamcenter_y.setter
    def ni_beamcenter_y(self, value):
        self.poni1 = self.ni_pixel_y * value / 1000
        self.recreateIntegrator()

    @property
    def ni_distance(self):
        return self.dist * 1000

    @ni_distance.setter
    def ni_distance(self, value):
        self.dist = value / 1000
        self.recreateIntegrator()

    @property
    def ni_tilt_x(self):
        return self.rot1 / (math.pi / 180)

    @ni_tilt_x.setter
    def ni_tilt_x(self, value):
        self.rot1 = value * (math.pi / 180)
        self.recreateIntegrator()

    @property
    def ni_tilt_y(self):
        return self.rot2 / (math.pi / 180)  # tilt = rot / const, rot = tilt * const

    @ni_tilt_y.setter
    def ni_tilt_y(self, value):
        self.rot2 = value * (math.pi / 180)
        self.recreateIntegrator()

    @property
    def ni_pixel_x(self):
        return self.pixel2 * 1e3

    @ni_pixel_x.setter
    def ni_pixel_x(self, value):
        self.pixel2 = value / 1e3
        self.ni_beamcenter_x = self.ni_beamcenter_x
        self.recreateIntegrator()

    @property
    def ni_pixel_y(self):
        return self.pixel1 * 1e3

    @ni_pixel_y.setter
    def ni_pixel_y(self, value):
        self.pixel1 = value / 1e3
        self.ni_beamcenter_y = self.ni_beamcenter_y
        self.recreateIntegrator()

    def recreateIntegrator(self):
        '''
        recreate the integrator, after geometry change
        '''
        self.integrator = azimuthalIntegrator.AzimuthalIntegrator(
            self.dist,
            self.poni1,
            self.poni2,
            self.rot1,
            self.rot2,
            self.rot3,
            pixel1=self.pixel1,
            pixel2=self.pixel2,
            wavelength=self.wavelength,
        )

    def calibrationFromNikaParams(self, distance, bcx, bcy, tiltx, tilty, pixsizex, pixsizey):
        '''
         DEPRECATED as of 0.2

        Set the local calibrations using Nika parameters.
            this will probably only support rotations in the SAXS limit (i.e., where sin(x) ~ x, i.e., a couple degrees)
            since it assumes the PyFAI and Nika rotations are about the same origin point (which I think isn't true).

         Args:
             distance: sample-detector distance in mm
             bcx: beam center x in pixels
             bcy: beam center y in pixels
             tiltx: detector x tilt in deg, see note above
             tilty: detector y tilt in deg, see note above
             pixsizex: pixel size in x, microns
             pixsizey: pixel size in y, microns
        '''

        self.ni_pixel_x = pixsizex
        self.ni_pixel_y = pixsizey
        self.ni_distance = distance
        self.ni_beamcenter_x = bcx
        self.ni_beamcenter_y = bcy
        self.ni_tilt_x = tiltx
        self.ni_tilt_y = tilty

        ''' preserved for reference
        self.dist = distance / 1000 # mm in Nika, m in pyFAI
        self.poni1 = bcy * pixsizey / 1000#pyFAI uses the same 0,0 definition, so just pixel to m.  y = poni1, x = poni2
        self.poni2 = bcx * pixsizex / 1000

        self.rot1 = tiltx * (math.pi/180)
        self.rot2 = tilty * (math.pi/180) #degree to radian and flip x/y
        self.rot3 = 0 #don't support this, it's only relevant for multi-detector geometries

        self.pixel1 = pixsizey/1e3
        self.pixel2 = pixsizex/1e3
        self.recreateIntegrator()'''<|MERGE_RESOLUTION|>--- conflicted
+++ resolved
@@ -214,15 +214,9 @@
         indexes.remove('pix_y')
 
         if len(indexes) == 1:
-<<<<<<< HEAD
             data_int = data.groupby(indexes[0],squeeze=False).progress_map(self.integrateSingleImage)
         elif len(indexes) == 0:
             data_int = self.integrateSingleImage(data).isel(image_num=0)
-=======
-            data_int = data.groupby(indexes[0], squeeze=False).progress_map(
-                self.integrateSingleImage
-            )
->>>>>>> f11bcf51
         else:
             # some kinda logic to check for existing multiindexes and stack into them appropriately maybe
             data = data.stack({'pyhyper_internal_multiindex': indexes})
@@ -551,18 +545,12 @@
         self.rot3 = raw_xr.rot3
 
         self.pixel1 = raw_xr.pixel1
-        self.pixel2 = raw_xr.pixel2
-<<<<<<< HEAD
-        
+        self.pixel2 = raw_xr.pixel2        
         try:
             self.energy = float(raw_xr.energy)
         except TypeError:
             pass
-        
-        
-=======
-
->>>>>>> f11bcf51
+
         if self.mask is None:
             self.mask = np.zeros((len(raw_xr.pix_y), len(raw_xr.pix_x)))
             warnings.warn(
